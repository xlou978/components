/**
 * @license
 * Copyright Google LLC All Rights Reserved.
 *
 * Use of this source code is governed by an MIT-style license that can be
 * found in the LICENSE file at https://angular.io/license
 */

import {DOWN_ARROW} from '@angular/cdk/keycodes';
import {
  AfterContentInit,
  Directive,
  ElementRef,
  forwardRef,
  Inject,
  Input,
  OnDestroy,
  Optional,
} from '@angular/core';
import {
  ControlValueAccessor,
  NG_VALIDATORS,
  NG_VALUE_ACCESSOR,
  Validator,
} from '@angular/forms';
import {
  MAT_DATE_FORMATS,
  MatDateFormats,
} from '@angular/material/core';
import {MatFormField} from '@angular/material/form-field';
import {MAT_INPUT_VALUE_ACCESSOR} from '@angular/material/input';
import {MatDatepicker} from './datepicker';
import {
  CDK_DATE_FORMATS,
  CdkDatepickerInput,
  CdkDateFormats,
  DateAdapter,
} from '@angular/cdk/datetime';


/**
 * @deprecated Removing export.
 * @deletion-target 8.0.0
 */
export const MAT_DATEPICKER_VALUE_ACCESSOR: any = {
  provide: NG_VALUE_ACCESSOR,
  useExisting: forwardRef(() => MatDatepickerInput),
  multi: true
};


/**
 * @deprecated Removing export.
 * @deletion-target 8.0.0
 */
export const MAT_DATEPICKER_VALIDATORS: any = {
  provide: NG_VALIDATORS,
  useExisting: forwardRef(() => MatDatepickerInput),
  multi: true
};


/**
 * @deprecated Use `DatepickerInputEvent<D>` instead.
 * @deletion-target 8.0.0
 *
 * An event used for datepicker input and change events. We don't always have access to a native
 * input or change event because the event may have been triggered by the user clicking on the
 * calendar popup. For consistency, we always use MatDatepickerInputEvent instead.
 */
export class MatDatepickerInputEvent<D> {
  /** The new value for the target datepicker input. */
  value: D | null;

  constructor(
    /** Reference to the datepicker input component that emitted the event. */
    public target: MatDatepickerInput<D>,
    /** Reference to the native input element associated with the datepicker input. */
    public targetElement: HTMLElement) {
    this.value = this.target.value;
  }
}


/** Directive used to connect an input to a MatDatepicker. */
@Directive({
  selector: 'input[matDatepicker]',
  providers: [
    MAT_DATEPICKER_VALUE_ACCESSOR,
    MAT_DATEPICKER_VALIDATORS,
    {provide: MAT_INPUT_VALUE_ACCESSOR, useExisting: MatDatepickerInput},
  ],
  inputs: ['value', 'min', 'max', 'disabled'],
  outputs: ['dateChange', 'dateInput'],
  host: {
    '[attr.aria-haspopup]': 'true',
    '[attr.aria-owns]': '(_datepicker?.opened && _datepicker.id) || null',
    '[attr.min]': 'min ? _dateAdapter.toIso8601(min) : null',
    '[attr.max]': 'max ? _dateAdapter.toIso8601(max) : null',
    '[disabled]': 'disabled',
    '(input)': '_onInput($event.target.value)',
    '(change)': '_onChange()',
    '(blur)': '_onBlur()',
    '(keydown)': '_onKeydown($event)',
  },
  exportAs: 'matDatepickerInput',
})
export class MatDatepickerInput<D> extends CdkDatepickerInput<D> implements AfterContentInit,
    ControlValueAccessor, OnDestroy, Validator {
  /** Prefix for form control validator properties. */
  protected _formControlValidatorPrefix = 'mat';

  /** The datepicker that this input is associated with. */
  @Input()
  set matDatepicker(value: MatDatepicker<D>) {
    this.datepicker = value;
  }
  _datepicker: MatDatepicker<D>;

  /** Function that can be used to filter out dates within the datepicker. */
  @Input()
  set matDatepickerFilter(value: (date: D | null) => boolean) {
    this.filter = value;
  }

  constructor(
      _elementRef: ElementRef,
      @Optional() _dateAdapter: DateAdapter<D>,
      /**
       * @deprecated Removing `MAT_DATE_FORMATS`.
       * @deletion-target 8.0.0
       */
      @Optional() @Inject(MAT_DATE_FORMATS) _matDateFormats: MatDateFormats,
      @Optional() private _formField: MatFormField,
      /** @deletion-target 8.0.0 Make required. */
      @Optional() @Inject(CDK_DATE_FORMATS) _cdkDateFormats?: CdkDateFormats) {
    super(_elementRef, _dateAdapter, _cdkDateFormats || _matDateFormats);
  }

  /**
<<<<<<< HEAD
   * @deprecated Use `getConnectedOverlayOrigin` instead.
   * @deletion-target 7.0.0
=======
   * @deprecated
   * @breaking-change 7.0.0 Use `getConnectedOverlayOrigin` instead
>>>>>>> d392a8dc
   */
  getPopupConnectionElementRef(): ElementRef {
    return this.getConnectedOverlayOrigin();
  }

  /**
   * Gets the element that the datepicker popup should be connected to.
   * @return The element to connect the popup to.
   */
  getConnectedOverlayOrigin(): ElementRef {
    return this._formField ? this._formField.getConnectedOverlayOrigin() : this._elementRef;
  }

  _onKeydown(event: KeyboardEvent) {
    if (event.altKey && event.keyCode === DOWN_ARROW) {
      this._datepicker.open();
      event.preventDefault();
    }
  }

  /** Returns the palette used by the input's form field, if any. */
  _getThemePalette() {
    return this._formField ? this._formField.color : undefined;
  }
}<|MERGE_RESOLUTION|>--- conflicted
+++ resolved
@@ -138,13 +138,8 @@
   }
 
   /**
-<<<<<<< HEAD
-   * @deprecated Use `getConnectedOverlayOrigin` instead.
-   * @deletion-target 7.0.0
-=======
    * @deprecated
-   * @breaking-change 7.0.0 Use `getConnectedOverlayOrigin` instead
->>>>>>> d392a8dc
+   * @breaking-change 7.0.0 Use `getConnectedOverlayOrigin` instead.
    */
   getPopupConnectionElementRef(): ElementRef {
     return this.getConnectedOverlayOrigin();
